--- conflicted
+++ resolved
@@ -360,7 +360,6 @@
 	p->prefix.ip.ipaddr_v4 = originator_ip;
 }
 
-<<<<<<< HEAD
 static inline int evpn_default_originate_set(struct bgp *bgp, afi_t afi,
 					     safi_t safi)
 {
@@ -371,19 +370,6 @@
 	else if (afi == AFI_IP6 &&
 		 CHECK_FLAG(bgp->af_flags[AFI_L2VPN][SAFI_EVPN],
 			    BGP_L2VPN_EVPN_DEFAULT_ORIGINATE_IPV6))
-=======
-static inline int advertise_type5_routes(struct bgp *bgp_vrf, afi_t afi)
-{
-	if (!bgp_vrf->l3vni)
-		return 0;
-
-	if (afi == AFI_IP
-	    && CHECK_FLAG(bgp_vrf->vrf_flags, BGP_VRF_ADVERTISE_IPV4_IN_EVPN))
-		return 1;
-
-	if (afi == AFI_IP6
-	    && CHECK_FLAG(bgp_vrf->vrf_flags, BGP_VRF_ADVERTISE_IPV6_IN_EVPN))
->>>>>>> 9d16566b
 		return 1;
 	return 0;
 }
