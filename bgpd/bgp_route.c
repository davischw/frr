--- conflicted
+++ resolved
@@ -7838,17 +7838,8 @@
 
   if (use_json)
     {
-<<<<<<< HEAD
-      /* This can produce a LOT of text so do not use
-       * JSON_C_TO_STRING_PRETTY here
-       */
-      json_object_object_add(json, "routes", json_routes);
-      vty_out (vty, "%s%s", json_object_to_json_string(json), VTY_NEWLINE);
-      json_object_free(json);
-=======
       json_object_free (json_paths);
       vty_out (vty, " } }%s", VTY_NEWLINE);
->>>>>>> 36602be1
     }
   else
     {
