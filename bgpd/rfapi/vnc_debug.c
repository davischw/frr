--- conflicted
+++ resolved
@@ -35,19 +35,19 @@
 unsigned long term_vnc_debug;
 
 struct vnc_debug {
-    unsigned long	bit;
-    const char		*name;
+	unsigned long	bit;
+	const char		*name;
 };
 
 struct vnc_debug	vncdebug[] =
 {
-    {VNC_DEBUG_RFAPI_QUERY,		"rfapi-query"},
-    {VNC_DEBUG_IMPORT_BI_ATTACH,	"import-bi-attach"},
-    {VNC_DEBUG_IMPORT_DEL_REMOTE,	"import-del-remote"},
-    {VNC_DEBUG_EXPORT_BGP_GETCE,	"export-bgp-getce"},
-    {VNC_DEBUG_EXPORT_BGP_DIRECT_ADD,	"export-bgp-direct-add"},
-    {VNC_DEBUG_IMPORT_BGP_ADD_ROUTE,	"import-bgp-add-route"},
-    {VNC_DEBUG_VERBOSE,         	"verbose"},
+	{VNC_DEBUG_RFAPI_QUERY,		"rfapi-query"},
+	{VNC_DEBUG_IMPORT_BI_ATTACH,	"import-bi-attach"},
+	{VNC_DEBUG_IMPORT_DEL_REMOTE,	"import-del-remote"},
+	{VNC_DEBUG_EXPORT_BGP_GETCE,	"export-bgp-getce"},
+	{VNC_DEBUG_EXPORT_BGP_DIRECT_ADD,	"export-bgp-direct-add"},
+	{VNC_DEBUG_IMPORT_BGP_ADD_ROUTE,	"import-bgp-add-route"},
+	{VNC_DEBUG_VERBOSE,         	"verbose"},
 };
 
 #define VNC_STR "VNC information\n"
@@ -57,11 +57,7 @@
  ***********************************************************************/
 DEFUN (debug_bgp_vnc,
        debug_bgp_vnc_cmd,
-<<<<<<< HEAD
-       "debug bgp vnc <rfapi-query|import-bi-attach|import-del-remote>",
-=======
-       "debug bgp vnc (rfapi-query|import-bi-attach|import-del-remote|verbose)",
->>>>>>> d987f233
+       "debug bgp vnc <rfapi-query|import-bi-attach|import-del-remote|verbose>",
        DEBUG_STR
        BGP_STR
        VNC_STR
@@ -96,11 +92,7 @@
 
 DEFUN (no_debug_bgp_vnc,
        no_debug_bgp_vnc_cmd,
-<<<<<<< HEAD
-       "<no debug|undebug> bgp vnc <rfapi-query|import-bi-attach|import-del-remote>",
-=======
-       "no debug bgp vnc (rfapi-query|import-bi-attach|import-del-remote|verbose)",
->>>>>>> d987f233
+       "<no debug|undebug> bgp vnc <rfapi-query|import-bi-attach|import-del-remote|verbose>",
        NO_STR
        DEBUG_STR
        BGP_STR
@@ -136,20 +128,6 @@
   return CMD_WARNING;
 }
 
-<<<<<<< HEAD
-=======
-ALIAS (no_debug_bgp_vnc,
-       undebug_bgp_vnc_cmd,
-       "undebug bgp vnc (rfapi-query|import-bi-attach|import-del-remote|verbose)",
-       UNDEBUG_STR
-       BGP_STR
-       VNC_STR
-       "rfapi query handling\n"
-       "import BI atachment\n"
-       "import delete remote routes\n"
-       "verbose logging\n")
-
->>>>>>> d987f233
 
 /***********************************************************************
  *	no debug bgp vnc all
