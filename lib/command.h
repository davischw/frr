/*
 * Zebra configuration command interface routine
 * Copyright (C) 1997, 98 Kunihiro Ishiguro
 *
 * This file is part of GNU Zebra.
 *
 * GNU Zebra is free software; you can redistribute it and/or modify
 * it under the terms of the GNU General Public License as published
 * by the Free Software Foundation; either version 2, or (at your
 * option) any later version.
 *
 * GNU Zebra is distributed in the hope that it will be useful, but
 * WITHOUT ANY WARRANTY; without even the implied warranty of
 * MERCHANTABILITY or FITNESS FOR A PARTICULAR PURPOSE.  See the GNU
 * General Public License for more details.
 *
 * You should have received a copy of the GNU General Public License
 * along with GNU Zebra; see the file COPYING.  If not, write to the
 * Free Software Foundation, Inc., 59 Temple Place - Suite 330,
 * Boston, MA 02111-1307, USA.
 */

#ifndef _ZEBRA_COMMAND_H
#define _ZEBRA_COMMAND_H

#include "vector.h"
#include "vty.h"
#include "lib/route_types.h"
#include "graph.h"
#include "memory.h"
#include "hash.h"

DECLARE_MTYPE(HOST)

/* for test-commands.c */
DECLARE_MTYPE(STRVEC)

/* Host configuration variable */
struct host
{
  /* Host name of this router. */
  char *name;

  /* Password for vty interface. */
  char *password;
  char *password_encrypt;

  /* Enable password */
  char *enable;
  char *enable_encrypt;

  /* System wide terminal lines. */
  int lines;

  /* Log filename. */
  char *logfile;

  /* config file name of this host */
  char *config;

  /* Flags for services */
  int advanced;
  int encrypt;

  /* Banner configuration. */
  const char *motd;
  char *motdfile;
};

/* There are some command levels which called from command node. */
enum node_type
{
  AUTH_NODE,                    /* Authentication mode of vty interface. */
  VIEW_NODE,                    /* View node. Default mode of vty interface. */
  AUTH_ENABLE_NODE,             /* Authentication mode for change enable. */
  ENABLE_NODE,                  /* Enable node. */
  CONFIG_NODE,                  /* Config node. Default mode of config file. */
  SERVICE_NODE,                 /* Service node. */
  DEBUG_NODE,                   /* Debug node. */
  VRF_DEBUG_NODE,               /* Vrf Debug node. */
  DEBUG_VNC_NODE,		/* Debug VNC node. */
  AAA_NODE,                     /* AAA node. */
  KEYCHAIN_NODE,                /* Key-chain node. */
  KEYCHAIN_KEY_NODE,            /* Key-chain key node. */
  NS_NODE,                      /* Logical-Router node. */
  VRF_NODE,                     /* VRF mode node. */
  INTERFACE_NODE,               /* Interface mode node. */
  ZEBRA_NODE,                   /* zebra connection node. */
  TABLE_NODE,                   /* rtm_table selection node. */
  RIP_NODE,                     /* RIP protocol mode node. */
  RIPNG_NODE,                   /* RIPng protocol mode node. */
  BGP_NODE,                     /* BGP protocol mode which includes BGP4+ */
  BGP_VPNV4_NODE,               /* BGP MPLS-VPN PE exchange. */
  BGP_VPNV6_NODE,               /* BGP MPLS-VPN PE exchange. */
  BGP_IPV4_NODE,                /* BGP IPv4 unicast address family.  */
  BGP_IPV4M_NODE,               /* BGP IPv4 multicast address family.  */
  BGP_IPV6_NODE,                /* BGP IPv6 address family */
  BGP_IPV6M_NODE,               /* BGP IPv6 multicast address family. */
  BGP_ENCAP_NODE,               /* BGP ENCAP SAFI */
  BGP_ENCAPV6_NODE,             /* BGP ENCAP SAFI */
  BGP_VNC_DEFAULTS_NODE,	/* BGP VNC nve defaults */
  BGP_VNC_NVE_GROUP_NODE,	/* BGP VNC nve group */
  BGP_VNC_L2_GROUP_NODE,	/* BGP VNC L2 group */
  RFP_DEFAULTS_NODE,	/* RFP defaults node */
  OSPF_NODE,                    /* OSPF protocol mode */
  OSPF6_NODE,                   /* OSPF protocol for IPv6 mode */
  LDP_NODE,			/* LDP protocol mode */
  LDP_IPV4_NODE,		/* LDP IPv4 address family */
  LDP_IPV6_NODE,		/* LDP IPv6 address family */
  LDP_IPV4_IFACE_NODE,		/* LDP IPv4 Interface */
  LDP_IPV6_IFACE_NODE,		/* LDP IPv6 Interface */
  LDP_L2VPN_NODE,		/* LDP L2VPN node */
  LDP_PSEUDOWIRE_NODE,		/* LDP Pseudowire node */
  ISIS_NODE,                    /* ISIS protocol mode */
  PIM_NODE,                     /* PIM protocol mode */
  MASC_NODE,                    /* MASC for multicast.  */
  IRDP_NODE,                    /* ICMP Router Discovery Protocol mode. */
  IP_NODE,                      /* Static ip route node. */
  ACCESS_NODE,                  /* Access list node. */
  PREFIX_NODE,                  /* Prefix list node. */
  ACCESS_IPV6_NODE,             /* Access list node. */
  PREFIX_IPV6_NODE,             /* Prefix list node. */
  AS_LIST_NODE,                 /* AS list node. */
  COMMUNITY_LIST_NODE,          /* Community list node. */
  RMAP_NODE,                    /* Route map node. */
  SMUX_NODE,                    /* SNMP configuration node. */
  DUMP_NODE,                    /* Packet dump node. */
  FORWARDING_NODE,              /* IP forwarding node. */
  PROTOCOL_NODE,                /* protocol filtering node */
  MPLS_NODE,                    /* MPLS config node */
  VTY_NODE,                     /* Vty node. */
  LINK_PARAMS_NODE,             /* Link-parameters node */
};

/* Node which has some commands and prompt string and configuration
   function pointer . */
struct cmd_node
{
  /* Node index. */
  enum node_type node;

  /* Prompt character at vty interface. */
  const char *prompt;

  /* Is this node's configuration goes to vtysh ? */
  int vtysh;

  /* Node's configuration write function */
  int (*func) (struct vty *);

  /* Node's command graph */
  struct graph *cmdgraph;

  /* Vector of this node's command list. */
  vector cmd_vector;
<<<<<<< HEAD
=======

  /* Hashed index of command node list, for de-dupping primarily */
  struct hash *cmd_hash;
>>>>>>> ce01a2ca
};

/**
 * Types for tokens.
 *
 * The type determines what kind of data the token can match (in the
 * matching use case) or hold (in the argv use case).
 */
enum cmd_token_type
{
  WORD_TKN,         // words
  VARIABLE_TKN,     // almost anything
  RANGE_TKN,        // integer range
  IPV4_TKN,         // IPV4 addresses
  IPV4_PREFIX_TKN,  // IPV4 network prefixes
  IPV6_TKN,         // IPV6 prefixes
  IPV6_PREFIX_TKN,  // IPV6 network prefixes

  /* plumbing types */
  SELECTOR_TKN,     // marks beginning of selector
  OPTION_TKN,       // marks beginning of option
  NUL_TKN,          // dummy token
  START_TKN,        // first token in line
  END_TKN,          // last token in line
};

/**
 * Token struct.
 */
struct cmd_token
{
  enum cmd_token_type type;   // token type

  char *text;                   // token text
  char *desc;                   // token description

  long long min, max;           // for ranges

  char *arg;                    // user input that matches this token
};

enum
{
  CMD_ATTR_DEPRECATED = 1,
  CMD_ATTR_HIDDEN,
};

/* Structure of command element. */
struct cmd_element
{
  const char *string;           /* Command specification by string. */
  const char *doc;              /* Documentation of this command. */
  int daemon;                   /* Daemon to which this command belong. */
  u_char attr;                  /* Command attributes */

  /* handler function for command */
  int (*func) (struct cmd_element *, struct vty *, int, struct cmd_token *[]);
};

/* Return value of the commands. */
#define CMD_SUCCESS              0
#define CMD_WARNING              1
#define CMD_ERR_NO_MATCH         2
#define CMD_ERR_AMBIGUOUS        3
#define CMD_ERR_INCOMPLETE       4
#define CMD_ERR_EXEED_ARGC_MAX   5
#define CMD_ERR_NOTHING_TODO     6
#define CMD_COMPLETE_FULL_MATCH  7
#define CMD_COMPLETE_MATCH       8
#define CMD_COMPLETE_LIST_MATCH  9
#define CMD_SUCCESS_DAEMON      10
#define CMD_ERR_NO_FILE         11

/* Argc max counts. */
#define CMD_ARGC_MAX   25

/* Turn off these macros when uisng cpp with extract.pl */
#ifndef VTYSH_EXTRACT_PL

/* helper defines for end-user DEFUN* macros */
#define DEFUN_CMD_ELEMENT(funcname, cmdname, cmdstr, helpstr, attrs, dnum) \
  struct cmd_element cmdname = \
  { \
    .string = cmdstr, \
    .func = funcname, \
    .doc = helpstr, \
    .attr = attrs, \
    .daemon = dnum, \
  };

#define DEFUN_CMD_FUNC_DECL(funcname) \
  static int funcname (struct cmd_element *, struct vty *, int, struct cmd_token *[]);

#define DEFUN_CMD_FUNC_TEXT(funcname) \
  static int funcname \
    (struct cmd_element *self __attribute__ ((unused)), \
     struct vty *vty __attribute__ ((unused)), \
     int argc __attribute__ ((unused)), \
     struct cmd_token *argv[] __attribute__ ((unused)) )

#define DEFUN(funcname, cmdname, cmdstr, helpstr) \
  DEFUN_CMD_FUNC_DECL(funcname) \
  DEFUN_CMD_ELEMENT(funcname, cmdname, cmdstr, helpstr, 0, 0) \
  DEFUN_CMD_FUNC_TEXT(funcname)

#define DEFUN_ATTR(funcname, cmdname, cmdstr, helpstr, attr) \
  DEFUN_CMD_FUNC_DECL(funcname) \
  DEFUN_CMD_ELEMENT(funcname, cmdname, cmdstr, helpstr, attr, 0) \
  DEFUN_CMD_FUNC_TEXT(funcname)

#define DEFUN_HIDDEN(funcname, cmdname, cmdstr, helpstr) \
  DEFUN_ATTR (funcname, cmdname, cmdstr, helpstr, CMD_ATTR_HIDDEN)

#define DEFUN_DEPRECATED(funcname, cmdname, cmdstr, helpstr) \
  DEFUN_ATTR (funcname, cmdname, cmdstr, helpstr, CMD_ATTR_DEPRECATED) \

/* DEFUN_NOSH for commands that vtysh should ignore */
#define DEFUN_NOSH(funcname, cmdname, cmdstr, helpstr) \
  DEFUN(funcname, cmdname, cmdstr, helpstr)

/* DEFSH for vtysh. */
#define DEFSH(daemon, cmdname, cmdstr, helpstr) \
  DEFUN_CMD_ELEMENT(NULL, cmdname, cmdstr, helpstr, 0, daemon) \

#define DEFSH_HIDDEN(daemon, cmdname, cmdstr, helpstr) \
  DEFUN_CMD_ELEMENT(NULL, cmdname, cmdstr, helpstr, CMD_ATTR_HIDDEN, daemon) \

/* DEFUN + DEFSH */
#define DEFUNSH(daemon, funcname, cmdname, cmdstr, helpstr) \
  DEFUN_CMD_FUNC_DECL(funcname) \
  DEFUN_CMD_ELEMENT(funcname, cmdname, cmdstr, helpstr, 0, daemon) \
  DEFUN_CMD_FUNC_TEXT(funcname)

/* DEFUN + DEFSH with attributes */
#define DEFUNSH_ATTR(daemon, funcname, cmdname, cmdstr, helpstr, attr) \
  DEFUN_CMD_FUNC_DECL(funcname) \
  DEFUN_CMD_ELEMENT(funcname, cmdname, cmdstr, helpstr, attr, daemon) \
  DEFUN_CMD_FUNC_TEXT(funcname)

#define DEFUNSH_HIDDEN(daemon, funcname, cmdname, cmdstr, helpstr) \
  DEFUNSH_ATTR (daemon, funcname, cmdname, cmdstr, helpstr, CMD_ATTR_HIDDEN)

#define DEFUNSH_DEPRECATED(daemon, funcname, cmdname, cmdstr, helpstr) \
  DEFUNSH_ATTR (daemon, funcname, cmdname, cmdstr, helpstr, CMD_ATTR_DEPRECATED)

/* ALIAS macro which define existing command's alias. */
#define ALIAS(funcname, cmdname, cmdstr, helpstr) \
  DEFUN_CMD_ELEMENT(funcname, cmdname, cmdstr, helpstr, 0, 0)

#define ALIAS_ATTR(funcname, cmdname, cmdstr, helpstr, attr) \
  DEFUN_CMD_ELEMENT(funcname, cmdname, cmdstr, helpstr, attr, 0)

#define ALIAS_HIDDEN(funcname, cmdname, cmdstr, helpstr) \
  DEFUN_CMD_ELEMENT(funcname, cmdname, cmdstr, helpstr, CMD_ATTR_HIDDEN, 0)

#define ALIAS_DEPRECATED(funcname, cmdname, cmdstr, helpstr) \
  DEFUN_CMD_ELEMENT(funcname, cmdname, cmdstr, helpstr, CMD_ATTR_DEPRECATED, 0)

#define ALIAS_SH(daemon, funcname, cmdname, cmdstr, helpstr) \
  DEFUN_CMD_ELEMENT(funcname, cmdname, cmdstr, helpstr, 0, daemon)

#define ALIAS_SH_HIDDEN(daemon, funcname, cmdname, cmdstr, helpstr) \
  DEFUN_CMD_ELEMENT(funcname, cmdname, cmdstr, helpstr, CMD_ATTR_HIDDEN, daemon)

#define ALIAS_SH_DEPRECATED(daemon, funcname, cmdname, cmdstr, helpstr) \
  DEFUN_CMD_ELEMENT(funcname, cmdname, cmdstr, helpstr, CMD_ATTR_DEPRECATED, daemon)

#endif /* VTYSH_EXTRACT_PL */

/* Some macroes */

/*
 * Sometimes #defines create maximum values that
 * need to have strings created from them that
 * allow the parser to match against them.
 * These macros allow that.
 */
#define CMD_CREATE_STR(s)  CMD_CREATE_STR_HELPER(s)
#define CMD_CREATE_STR_HELPER(s) #s

/* Common descriptions. */
#define SHOW_STR "Show running system information\n"
#define IP_STR "IP information\n"
#define IPV6_STR "IPv6 information\n"
#define NO_STR "Negate a command or set its defaults\n"
#define REDIST_STR "Redistribute information from another routing protocol\n"
#define CLEAR_STR "Reset functions\n"
#define RIP_STR "RIP information\n"
#define BGP_STR "BGP information\n"
#define BGP_SOFT_STR "Soft reconfig inbound and outbound updates\n"
#define BGP_SOFT_IN_STR "Send route-refresh unless using 'soft-reconfiguration inbound'\n"
#define BGP_SOFT_OUT_STR "Resend all outbound updates\n"
#define BGP_SOFT_RSCLIENT_RIB_STR "Soft reconfig for rsclient RIB\n"
#define OSPF_STR "OSPF information\n"
#define NEIGHBOR_STR "Specify neighbor router\n"
#define DEBUG_STR "Debugging functions (see also 'undebug')\n"
#define UNDEBUG_STR "Disable debugging functions (see also 'debug')\n"
#define ROUTER_STR "Enable a routing process\n"
#define AS_STR "AS number\n"
#define MBGP_STR "MBGP information\n"
#define MATCH_STR "Match values from routing table\n"
#define SET_STR "Set values in destination routing protocol\n"
#define OUT_STR "Filter outgoing routing updates\n"
#define IN_STR  "Filter incoming routing updates\n"
#define V4NOTATION_STR "specify by IPv4 address notation(e.g. 0.0.0.0)\n"
#define OSPF6_NUMBER_STR "Specify by number\n"
#define INTERFACE_STR "Interface infomation\n"
#define IFNAME_STR "Interface name(e.g. ep0)\n"
#define IP6_STR "IPv6 Information\n"
#define OSPF6_STR "Open Shortest Path First (OSPF) for IPv6\n"
#define OSPF6_ROUTER_STR "Enable a routing process\n"
#define OSPF6_INSTANCE_STR "(1-65535) Instance ID\n"
#define SECONDS_STR "(1-65535) Seconds\n"
#define ROUTE_STR "Routing Table\n"
#define PREFIX_LIST_STR "Build a prefix list\n"
#define OSPF6_DUMP_TYPE_LIST \
"<neighbor|interface|area|lsa|zebra|config|dbex|spf|route|lsdb|redistribute|hook|asbr|prefix|abr>"
#define ISIS_STR "IS-IS information\n"
#define AREA_TAG_STR "[area tag]\n"
#define COMMUNITY_AANN_STR "Community number where AA and NN are (0-65535)\n"
#define COMMUNITY_VAL_STR  "Community number in AA:NN format (where AA and NN are (0-65535)) or local-AS|no-advertise|no-export|internet or additive\n"
#define MPLS_TE_STR "MPLS-TE specific commands\n"
#define LINK_PARAMS_STR "Configure interface link parameters\n"
#define OSPF_RI_STR "OSPF Router Information specific commands\n"
#define PCE_STR "PCE Router Information specific commands\n"
#define MPLS_STR "MPLS information\n"

#define CONF_BACKUP_EXT ".sav"

/* IPv4 only machine should not accept IPv6 address for peer's IP
   address.  So we replace VTY command string like below. */
#ifdef HAVE_IPV6
#define NEIGHBOR_ADDR_STR  "Neighbor address\nIPv6 address\n"
#define NEIGHBOR_ADDR_STR2 "Neighbor address\nNeighbor IPv6 address\nInterface name or neighbor tag\n"
#define NEIGHBOR_ADDR_STR3 "Neighbor address\nIPv6 address\nInterface name\n"
#else
#define NEIGHBOR_ADDR_STR  "Neighbor address\n"
#define NEIGHBOR_ADDR_STR2 "Neighbor address\nNeighbor tag\n"
#endif /* HAVE_IPV6 */

/* Dynamic neighbor (listen range) configuration */
#ifdef HAVE_IPV6
#define LISTEN_RANGE_ADDR_STR "Neighbor address\nNeighbor IPv6 address\n"
#else
#define LISTEN_RANGE_ADDR_STR "Neighbor address\n"
#endif /* HAVE_IPV6 */

/* Prototypes. */
extern void install_node (struct cmd_node *, int (*) (struct vty *));
extern void install_default (enum node_type);
extern void install_element (enum node_type, struct cmd_element *);

/* Concatenates argv[shift] through argv[argc-1] into a single NUL-terminated
   string with a space between each element (allocated using
   XMALLOC(MTYPE_TMP)).  Returns NULL if shift >= argc. */
extern char *argv_concat (struct cmd_token **argv, int argc, int shift);
extern int argv_find (struct cmd_token **argv, int argc, const char *text, int *index);

extern vector cmd_make_strvec (const char *);
extern void cmd_free_strvec (vector);
extern char *cmd_concat_strvec (vector);
extern vector cmd_describe_command (vector, struct vty *, int *status);
extern char **cmd_complete_command (vector, struct vty *, int *status);
extern char **cmd_complete_command_lib (vector, struct vty *, int *status, int islib);
extern const char *cmd_prompt (enum node_type);
extern int command_config_read_one_line (struct vty *vty, struct cmd_element **, int use_config_node);
extern int config_from_file (struct vty *, FILE *, unsigned int *line_num);
extern enum node_type node_parent (enum node_type);
extern int cmd_execute_command (vector, struct vty *, struct cmd_element **, int);
extern int cmd_execute_command_strict (vector, struct vty *, struct cmd_element **);
extern void cmd_init (int);
extern void cmd_terminate (void);

/* memory management for cmd_element */
void
del_cmd_element(struct cmd_element *);
struct cmd_element *
copy_cmd_element(struct cmd_element *cmd);

/* memory management for cmd_token */
struct cmd_token *
new_cmd_token (enum cmd_token_type, char *, char *);
void
del_cmd_token (struct cmd_token *);
struct cmd_token *
copy_cmd_token (struct cmd_token *);

/* Export typical functions. */
extern struct cmd_element config_end_cmd;
extern struct cmd_element config_exit_cmd;
extern struct cmd_element config_quit_cmd;
extern struct cmd_element config_help_cmd;
extern struct cmd_element config_list_cmd;
extern const char *host_config_get (void);
extern void host_config_set (const char *);

extern void print_version (const char *);

extern int cmd_banner_motd_file (const char *);

/* struct host global, ick */
extern struct host host;

/* text for <cr> command */
#define CMD_CR_TEXT "<cr>"

#endif /* _ZEBRA_COMMAND_H */<|MERGE_RESOLUTION|>--- conflicted
+++ resolved
@@ -153,12 +153,9 @@
 
   /* Vector of this node's command list. */
   vector cmd_vector;
-<<<<<<< HEAD
-=======
 
   /* Hashed index of command node list, for de-dupping primarily */
   struct hash *cmd_hash;
->>>>>>> ce01a2ca
 };
 
 /**
