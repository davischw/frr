--- conflicted
+++ resolved
@@ -570,15 +570,12 @@
     table = area->route_table[0];
   else if (family == AF_INET6)
     table = area->route_table6[0];
-<<<<<<< HEAD
-=======
   else
     {
       zlog_warn ("ISIS-Rte (%s) %s called for unknown family %d",
                  area->area_tag, __func__, family);
       return;
     }
->>>>>>> e760cc82
 
   for (rnode = route_top (table); rnode; rnode = route_next (rnode))
     {
